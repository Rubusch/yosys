--- conflicted
+++ resolved
@@ -940,11 +940,7 @@
 		AstNode *node;
 		if (astbuf1 == nullptr) {
 			if (!sv_mode)
-<<<<<<< HEAD
-				frontend_verilog_yyerror("syntax error");
-=======
 				frontend_verilog_yyerror("In pure Verilog (not SystemVerilog), parameter/localparam with an initializer must use the parameter/localparam keyword");
->>>>>>> 2d73e1b6
 			node = new AstNode(AST_PARAMETER);
 			node->children.push_back(AstNode::mkconst_int(0, true));
 		} else {
