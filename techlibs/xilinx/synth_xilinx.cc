/*
 *  yosys -- Yosys Open SYnthesis Suite
 *
 *  Copyright (C) 2012  Clifford Wolf <clifford@clifford.at>
 *
 *  Permission to use, copy, modify, and/or distribute this software for any
 *  purpose with or without fee is hereby granted, provided that the above
 *  copyright notice and this permission notice appear in all copies.
 *
 *  THE SOFTWARE IS PROVIDED "AS IS" AND THE AUTHOR DISCLAIMS ALL WARRANTIES
 *  WITH REGARD TO THIS SOFTWARE INCLUDING ALL IMPLIED WARRANTIES OF
 *  MERCHANTABILITY AND FITNESS. IN NO EVENT SHALL THE AUTHOR BE LIABLE FOR
 *  ANY SPECIAL, DIRECT, INDIRECT, OR CONSEQUENTIAL DAMAGES OR ANY DAMAGES
 *  WHATSOEVER RESULTING FROM LOSS OF USE, DATA OR PROFITS, WHETHER IN AN
 *  ACTION OF CONTRACT, NEGLIGENCE OR OTHER TORTIOUS ACTION, ARISING OUT OF
 *  OR IN CONNECTION WITH THE USE OR PERFORMANCE OF THIS SOFTWARE.
 *
 */

#include "kernel/register.h"
#include "kernel/celltypes.h"
#include "kernel/rtlil.h"
#include "kernel/log.h"

USING_YOSYS_NAMESPACE
PRIVATE_NAMESPACE_BEGIN

#define XC7_WIRE_DELAY "300" // Number with which ABC will map a 6-input gate
                             // to one LUT6 (instead of a LUT5 + LUT2)

struct SynthXilinxPass : public ScriptPass
{
	SynthXilinxPass() : ScriptPass("synth_xilinx", "synthesis for Xilinx FPGAs") { }

	void help() YS_OVERRIDE
	{
		//   |---v---|---v---|---v---|---v---|---v---|---v---|---v---|---v---|---v---|---v---|
		log("\n");
		log("    synth_xilinx [options]\n");
		log("\n");
		log("This command runs synthesis for Xilinx FPGAs. This command does not operate on\n");
		log("partly selected designs. At the moment this command creates netlists that are\n");
		log("compatible with 7-Series Xilinx devices.\n");
		log("\n");
		log("    -top <module>\n");
		log("        use the specified module as top module\n");
		log("\n");
		log("    -arch {xcup|xcu|xc7|xc6s}\n");
		log("        run synthesis for the specified Xilinx architecture\n");
		log("        default: xc7\n");
		log("\n");
		log("    -edif <file>\n");
		log("        write the design to the specified edif file. writing of an output file\n");
		log("        is omitted if this parameter is not specified.\n");
		log("\n");
		log("    -blif <file>\n");
		log("        write the design to the specified BLIF file. writing of an output file\n");
		log("        is omitted if this parameter is not specified.\n");
		log("\n");
		log("    -vpr\n");
		log("        generate an output netlist (and BLIF file) suitable for VPR\n");
		log("        (this feature is experimental and incomplete)\n");
		log("\n");
		log("    -nocarry\n");
		log("        disable inference of carry chains\n");
		log("\n");
		log("    -nobram\n");
		log("        disable inference of block rams\n");
		log("\n");
		log("    -nodram\n");
		log("        disable inference of distributed rams\n");
		log("\n");
		log("    -nosrl\n");
		log("        disable inference of shift registers\n");
		log("\n");
		log("    -nocarry\n");
		log("        do not use XORCY/MUXCY/CARRY4 cells in output netlist\n");
		log("\n");
		log("    -nowidelut\n");
		log("        do not use MUXF[78] resources to implement LUTs larger than LUT6s\n");
		log("\n");
		log("    -run <from_label>:<to_label>\n");
		log("        only run the commands between the labels (see below). an empty\n");
		log("        from label is synonymous to 'begin', and empty to label is\n");
		log("        synonymous to the end of the command list.\n");
		log("\n");
		log("    -flatten\n");
		log("        flatten design before synthesis\n");
		log("\n");
		log("    -retime\n");
		log("        run 'abc' with -dff option\n");
		log("\n");
		log("    -abc9\n");
		log("        use new ABC9 flow (EXPERIMENTAL)\n");
		log("\n");
		log("\n");
		log("The following commands are executed by this synthesis command:\n");
		help_script();
		log("\n");
	}

<<<<<<< HEAD
	std::string top_opt, edif_file, blif_file, abc, arch;
	bool flatten, retime, vpr, nocarry, nobram, nodram, nosrl;
=======
	std::string top_opt, edif_file, blif_file, arch;
	bool flatten, retime, vpr, nobram, nodram, nosrl, nocarry, nowidelut;
>>>>>>> 4ce329ae

	void clear_flags() YS_OVERRIDE
	{
		top_opt = "-auto-top";
		edif_file.clear();
		blif_file.clear();
		abc = "abc";
		flatten = false;
		retime = false;
		vpr = false;
		nocarry = false;
		nobram = false;
		nodram = false;
		nosrl = false;
		nocarry = false;
		nowidelut = false;
		arch = "xc7";
	}

	void execute(std::vector<std::string> args, RTLIL::Design *design) YS_OVERRIDE
	{
		std::string run_from, run_to;
		clear_flags();

		size_t argidx;
		for (argidx = 1; argidx < args.size(); argidx++)
		{
			if (args[argidx] == "-top" && argidx+1 < args.size()) {
				top_opt = "-top " + args[++argidx];
				continue;
			}
			if (args[argidx] == "-arch" && argidx+1 < args.size()) {
				arch = args[++argidx];
				continue;
			}
			if (args[argidx] == "-edif" && argidx+1 < args.size()) {
				edif_file = args[++argidx];
				continue;
			}
			if (args[argidx] == "-blif" && argidx+1 < args.size()) {
				blif_file = args[++argidx];
				continue;
			}
			if (args[argidx] == "-run" && argidx+1 < args.size()) {
				size_t pos = args[argidx+1].find(':');
				if (pos == std::string::npos)
					break;
				run_from = args[++argidx].substr(0, pos);
				run_to = args[argidx].substr(pos+1);
				continue;
			}
			if (args[argidx] == "-flatten") {
				flatten = true;
				continue;
			}
			if (args[argidx] == "-retime") {
				retime = true;
				continue;
			}
			if (args[argidx] == "-nocarry") {
				nocarry = true;
				continue;
			}
			if (args[argidx] == "-nomux") {
				nomux = true;
				continue;
			}
			if (args[argidx] == "-vpr") {
				vpr = true;
				continue;
			}
			if (args[argidx] == "-nocarry") {
				nocarry = true;
				continue;
			}
			if (args[argidx] == "-nobram") {
				nobram = true;
				continue;
			}
			if (args[argidx] == "-nodram") {
				nodram = true;
				continue;
			}
			if (args[argidx] == "-nosrl") {
				nosrl = true;
				continue;
			}
			if (args[argidx] == "-abc9") {
				abc = "abc9";
				continue;
			}
			break;
		}
		extra_args(args, argidx, design);

		if (arch != "xcup" && arch != "xcu" && arch != "xc7" && arch != "xc6s")
			log_cmd_error("Invalid Xilinx -arch setting: %s\n", arch.c_str());

		if (!design->full_selection())
			log_cmd_error("This command only operates on fully selected designs!\n");

		log_header(design, "Executing SYNTH_XILINX pass.\n");
		log_push();

		run_script(design, run_from, run_to);

		log_pop();
	}

	void script() YS_OVERRIDE
	{
		if (check_label("begin")) {
			if (vpr)
				run("read_verilog -lib -D _ABC -D_EXPLICIT_CARRY +/xilinx/cells_sim.v");
			else
				run("read_verilog -lib -D _ABC +/xilinx/cells_sim.v");

			run("read_verilog -lib +/xilinx/cells_xtra.v");

			if (!nobram || help_mode)
				run("read_verilog -lib +/xilinx/brams_bb.v", "(skip if '-nobram')");

			run(stringf("hierarchy -check %s", top_opt.c_str()));
		}

		if (check_label("flatten", "(with '-flatten' only)")) {
			if (flatten || help_mode) {
				run("proc");
				run("flatten");
			}
		}

		if (check_label("coarse")) {
			run("synth -run coarse");

			// shregmap -tech xilinx can cope with $shiftx and $mux
			//   cells for identifying variable-length shift registers,
			//   so attempt to convert $pmux-es to the former
			if (!nosrl || help_mode)
				run("pmux2shiftx", "(skip if '-nosrl')");

			// Run a number of peephole optimisations, including one
			//   that optimises $mul cells driving $shiftx's B input
			//   and that aids wide mux analysis
			run("peepopt");
		}

		if (check_label("bram", "(skip if '-nobram')")) {
			if (!nobram || help_mode) {
				run("memory_bram -rules +/xilinx/brams.txt");
				run("techmap -map +/xilinx/brams_map.v");
			}
		}

		if (check_label("dram", "(skip if '-nodram')")) {
			if (!nodram || help_mode) {
				run("memory_bram -rules +/xilinx/drams.txt");
				run("techmap -map +/xilinx/drams_map.v");
			}
		}

		if (check_label("fine")) {
			run("opt -fast -full");
			run("memory_map");
			run("dffsr2dff");
			run("dff2dffe");
			run("opt -full");

			if (!nosrl || help_mode) {
				// shregmap operates on bit-level flops, not word-level,
				//   so break those down here
				run("simplemap t:$dff t:$dffe", "(skip if '-nosrl')");
				// shregmap with '-tech xilinx' infers variable length shift regs
				run("shregmap -tech xilinx -minlen 3", "(skip if '-nosrl')");
			}

<<<<<<< HEAD
			std::string techmap_files = " -map +/techmap.v";
			if (help_mode)
				techmap_files += " [-map +/xilinx/arith_map.v]";
			else if (!nocarry) {
				techmap_files += " -map +/xilinx/arith_map.v";
				if (vpr)
					techmap_files += " -D _EXPLICIT_CARRY";
				else if (abc == "abc9")
					techmap_files += " -D _CLB_CARRY";
			}
			run("techmap " + techmap_files);
=======
			if (help_mode)
				run("techmap -map +/techmap.v -map +/xilinx/arith_map.v", "(skip if '-nocarry')");
			else if (!vpr)
				run("techmap -map +/techmap.v -map +/xilinx/arith_map.v");
			else
				run("techmap -map +/techmap.v -map +/xilinx/arith_map.v -D _EXPLICIT_CARRY");

>>>>>>> 4ce329ae
			run("opt -fast");
		}

		if (check_label("map_cells")) {
			run("techmap -map +/techmap.v -map +/xilinx/cells_map.v");
			run("clean");
		}

		if (check_label("map_luts")) {
<<<<<<< HEAD
			run("opt_expr -mux_undef");
			if (abc == "abc9")
				run(abc + " -lut +/xilinx/abc_xc7.lut -box +/xilinx/abc_xc7.box -W " + XC7_WIRE_DELAY + string(retime ? " -dff" : ""));
			else if (help_mode)
				run(abc + " -luts 2:2,3,6:5,10,20 [-dff]");
=======
			if (help_mode)
				run("abc -luts 2:2,3,6:5[,10,20] [-dff]", "(skip if 'nowidelut', only for '-retime')");
			else if (nowidelut)
				run("abc -luts 2:2,3,6:5" + string(retime ? " -dff" : ""));
>>>>>>> 4ce329ae
			else
				run(abc + " -luts 2:2,3,6:5,10,20" + string(retime ? " -dff" : ""));
			run("clean");

			// This shregmap call infers fixed length shift registers after abc
			//   has performed any necessary retiming
			if (!nosrl || help_mode)
				run("shregmap -minlen 3 -init -params -enpol any_or_none", "(skip if '-nosrl')");
			run("techmap -map +/xilinx/lut_map.v -map +/xilinx/ff_map.v -map +/xilinx/cells_map.v");
			run("dffinit -ff FDRE Q INIT -ff FDCE Q INIT -ff FDPE Q INIT -ff FDSE Q INIT "
					"-ff FDRE_1 Q INIT -ff FDCE_1 Q INIT -ff FDPE_1 Q INIT -ff FDSE_1 Q INIT");
			run("clean");
		}

		if (check_label("check")) {
			run("hierarchy -check");
			run("stat -tech xilinx");
			run("check -noinit");
		}

		if (check_label("edif")) {
			if (!edif_file.empty() || help_mode)
				run(stringf("write_edif -pvector bra %s", edif_file.c_str()));
		}

		if (check_label("blif")) {
			if (!blif_file.empty() || help_mode)
				run(stringf("write_blif %s", edif_file.c_str()));
		}
	}
} SynthXilinxPass;

PRIVATE_NAMESPACE_END<|MERGE_RESOLUTION|>--- conflicted
+++ resolved
@@ -99,13 +99,8 @@
 		log("\n");
 	}
 
-<<<<<<< HEAD
 	std::string top_opt, edif_file, blif_file, abc, arch;
-	bool flatten, retime, vpr, nocarry, nobram, nodram, nosrl;
-=======
-	std::string top_opt, edif_file, blif_file, arch;
 	bool flatten, retime, vpr, nobram, nodram, nosrl, nocarry, nowidelut;
->>>>>>> 4ce329ae
 
 	void clear_flags() YS_OVERRIDE
 	{
@@ -169,8 +164,8 @@
 				nocarry = true;
 				continue;
 			}
-			if (args[argidx] == "-nomux") {
-				nomux = true;
+			if (args[argidx] == "-nowidelut") {
+				nowidelut = true;
 				continue;
 			}
 			if (args[argidx] == "-vpr") {
@@ -282,7 +277,6 @@
 				run("shregmap -tech xilinx -minlen 3", "(skip if '-nosrl')");
 			}
 
-<<<<<<< HEAD
 			std::string techmap_files = " -map +/techmap.v";
 			if (help_mode)
 				techmap_files += " [-map +/xilinx/arith_map.v]";
@@ -294,15 +288,6 @@
 					techmap_files += " -D _CLB_CARRY";
 			}
 			run("techmap " + techmap_files);
-=======
-			if (help_mode)
-				run("techmap -map +/techmap.v -map +/xilinx/arith_map.v", "(skip if '-nocarry')");
-			else if (!vpr)
-				run("techmap -map +/techmap.v -map +/xilinx/arith_map.v");
-			else
-				run("techmap -map +/techmap.v -map +/xilinx/arith_map.v -D _EXPLICIT_CARRY");
-
->>>>>>> 4ce329ae
 			run("opt -fast");
 		}
 
@@ -312,18 +297,13 @@
 		}
 
 		if (check_label("map_luts")) {
-<<<<<<< HEAD
 			run("opt_expr -mux_undef");
 			if (abc == "abc9")
 				run(abc + " -lut +/xilinx/abc_xc7.lut -box +/xilinx/abc_xc7.box -W " + XC7_WIRE_DELAY + string(retime ? " -dff" : ""));
 			else if (help_mode)
-				run(abc + " -luts 2:2,3,6:5,10,20 [-dff]");
-=======
-			if (help_mode)
 				run("abc -luts 2:2,3,6:5[,10,20] [-dff]", "(skip if 'nowidelut', only for '-retime')");
 			else if (nowidelut)
 				run("abc -luts 2:2,3,6:5" + string(retime ? " -dff" : ""));
->>>>>>> 4ce329ae
 			else
 				run(abc + " -luts 2:2,3,6:5,10,20" + string(retime ? " -dff" : ""));
 			run("clean");
