--- conflicted
+++ resolved
@@ -400,50 +400,6 @@
 				if (!box_module || !box_module->attributes.count("\\abc_box_id"))
 					continue;
 
-<<<<<<< HEAD
-				if (seen_boxes.insert(cell->type).second) {
-					auto it = box_module->attributes.find("\\abc_carry");
-					if (it != box_module->attributes.end()) {
-						RTLIL::Wire *carry_in = nullptr, *carry_out = nullptr;
-						auto carry_in_out = it->second.decode_string();
-						auto tokens = split_tokens(carry_in_out, ",");
-						if (tokens.size() != 2)
-							log_error("'abc_carry' attribute on module '%s' does not contain exactly two comma-separated tokens.\n", log_id(cell->type));
-						auto carry_in_name = RTLIL::escape_id(tokens[0]);
-						carry_in = box_module->wire(carry_in_name);
-						if (!carry_in || !carry_in->port_input)
-							log_error("'abc_carry' on module '%s' contains '%s' which does not exist or is not an input port.\n", log_id(cell->type), carry_in_name.c_str());
-
-						auto carry_out_name = RTLIL::escape_id(tokens[1]);
-						carry_out = box_module->wire(carry_out_name);
-						if (!carry_out || !carry_out->port_output)
-							log_error("'abc_carry' on module '%s' contains '%s' which does not exist or is not an output port.\n", log_id(cell->type), carry_out_name.c_str());
-
-						auto &ports = box_module->ports;
-						for (auto jt = ports.begin(); jt != ports.end(); ) {
-							RTLIL::Wire* w = box_module->wire(*jt);
-							log_assert(w);
-							if (w == carry_in || w == carry_out) {
-								jt = ports.erase(jt);
-								continue;
-							}
-							if (w->port_id > carry_in->port_id)
-								--w->port_id;
-							if (w->port_id > carry_out->port_id)
-								--w->port_id;
-							log_assert(w->port_input || w->port_output);
-							log_assert(ports[w->port_id-1] == w->name);
-							++jt;
-						}
-						ports.push_back(carry_in->name);
-						carry_in->port_id = ports.size();
-						ports.push_back(carry_out->name);
-						carry_out->port_id = ports.size();
-					}
-				}
-
-=======
->>>>>>> 5abe1333
 				// Fully pad all unused input connections of this box cell with S0
 				// Fully pad all undriven output connections of this box cell with anonymous wires
 				// NB: Assume box_module->ports are sorted alphabetically
@@ -770,27 +726,15 @@
 			std::stringstream h_buffer;
 			auto write_h_buffer = std::bind(write_buffer, std::ref(h_buffer), std::placeholders::_1);
 			write_h_buffer(1);
-<<<<<<< HEAD
-			log_debug("ciNum = %zu\n", input_bits.size() + ff_bits.size() + ci_bits.size());
+			log_debug("ciNum = %d\n", GetSize(input_bits) + GetSize(ff_bits) + GetSize(ci_bits));
 			write_h_buffer(input_bits.size() + ff_bits.size() + ci_bits.size());
-			log_debug("coNum = %zu\n", output_bits.size() + ff_bits.size() + co_bits.size());
-			write_h_buffer(output_bits.size() + ff_bits.size() + co_bits.size());
-			log_debug("piNum = %zu\n", input_bits.size() + ff_bits.size());
-			write_h_buffer(input_bits.size()+ ff_bits.size());
-			log_debug("poNum = %zu\n", output_bits.size() + ff_bits.size());
+			log_debug("coNum = %d\n", GetSize(output_bits) + GetSize(ff_bits) + GetSize(co_bits));
+			write_h_buffer(output_bits.size() + GetSize(ff_bits) + GetSize(co_bits));
+			log_debug("piNum = %d\n", GetSize(input_bits) + GetSize(ff_bits));
+			write_h_buffer(input_bits.size() + ff_bits.size());
+			log_debug("poNum = %d\n", GetSize(output_bits) + GetSize(ff_bits));
 			write_h_buffer(output_bits.size() + ff_bits.size());
-			log_debug("boxNum = %zu\n", box_list.size());
-=======
-			log_debug("ciNum = %d\n", GetSize(input_bits) + GetSize(ci_bits));
-			write_h_buffer(input_bits.size() + ci_bits.size());
-			log_debug("coNum = %d\n", GetSize(output_bits) + GetSize(co_bits));
-			write_h_buffer(output_bits.size() + co_bits.size());
-			log_debug("piNum = %d\n", GetSize(input_bits));
-			write_h_buffer(input_bits.size());
-			log_debug("poNum = %d\n", GetSize(output_bits));
-			write_h_buffer(output_bits.size());
 			log_debug("boxNum = %d\n", GetSize(box_list));
->>>>>>> 5abe1333
 			write_h_buffer(box_list.size());
 
 			RTLIL::Module *holes_module = module->design->addModule("$__holes__");
@@ -975,15 +919,11 @@
 
 				if (output_bits.count(b)) {
 					int o = ordered_outputs.at(b);
-<<<<<<< HEAD
 					int init = 2;
 					auto it = init_map.find(b);
 					if (it != init_map.end())
 						init = it->second ? 1 : 0;
-					output_lines[o] += stringf("output %lu %d %s %d\n", o - co_bits.size(), i, log_id(wire), init);
-=======
-					output_lines[o] += stringf("output %d %d %s\n", o - GetSize(co_bits), i, log_id(wire));
->>>>>>> 5abe1333
+					output_lines[o] += stringf("output %d %d %s %d\n", o - GetSize(co_bits), i, log_id(wire), init);
 					continue;
 				}
 
