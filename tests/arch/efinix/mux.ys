read_verilog ../common/mux.v
design -save read

hierarchy -top mux2
proc
equiv_opt -assert -map +/efinix/cells_sim.v synth_efinix # equivalency check
design -load postopt # load the post-opt design (otherwise equiv_opt loads the pre-opt design)
cd mux2 # Constrain all select calls below inside the top module
select -assert-count 1 t:EFX_LUT4

select -assert-none t:EFX_LUT4 %% t:* %D

design -load read
hierarchy -top mux4
proc
equiv_opt -assert -map +/efinix/cells_sim.v synth_efinix # equivalency check
design -load postopt # load the post-opt design (otherwise equiv_opt loads the pre-opt design)
cd mux4 # Constrain all select calls below inside the top module
#select -assert-count 2 t:EFX_LUT4

select -assert-none t:EFX_LUT4 %% t:* %D

design -load read
hierarchy -top mux8
proc
equiv_opt -assert -map +/efinix/cells_sim.v synth_efinix # equivalency check
design -load postopt # load the post-opt design (otherwise equiv_opt loads the pre-opt design)
cd mux8 # Constrain all select calls below inside the top module
#select -assert-count 5 t:EFX_LUT4

select -assert-none t:EFX_LUT4 %% t:* %D

design -load read
hierarchy -top mux16
proc
equiv_opt -assert -map +/efinix/cells_sim.v synth_efinix # equivalency check
design -load postopt # load the post-opt design (otherwise equiv_opt loads the pre-opt design)
cd mux16 # Constrain all select calls below inside the top module
<<<<<<< HEAD
select -assert-count 11 t:EFX_LUT4
=======
select -assert-max 12 t:EFX_LUT4
>>>>>>> 5ebdc0f8

select -assert-none t:EFX_LUT4 %% t:* %D<|MERGE_RESOLUTION|>--- conflicted
+++ resolved
@@ -36,10 +36,6 @@
 equiv_opt -assert -map +/efinix/cells_sim.v synth_efinix # equivalency check
 design -load postopt # load the post-opt design (otherwise equiv_opt loads the pre-opt design)
 cd mux16 # Constrain all select calls below inside the top module
-<<<<<<< HEAD
-select -assert-count 11 t:EFX_LUT4
-=======
 select -assert-max 12 t:EFX_LUT4
->>>>>>> 5ebdc0f8
 
 select -assert-none t:EFX_LUT4 %% t:* %D