--- conflicted
+++ resolved
@@ -39,7 +39,6 @@
 scratchpad -copy abc9.script.flow3 abc9.script
 abc9 -lut 4
 
-<<<<<<< HEAD
 design -reset
 read_verilog <<EOT
 module top(input a, b, output o);
@@ -52,13 +51,11 @@
 equiv_opt -assert abc9 -lut 4
 design -load postopt
 select -assert-count 2 t:$lut
-=======
->>>>>>> 2bda51ac
+
 
 design -reset
 read_verilog -icells <<EOT
 module top(input a, b, output o);
-<<<<<<< HEAD
 wire w;
 (* keep *) $_AND_ gate (.Y(w), .A(a), .B(b));
 assign o = ~w;
@@ -70,12 +67,15 @@
 design -load postopt
 select -assert-count 1 t:$lut
 select -assert-count 1 t:$_AND_
-=======
+
+
+design -reset
+read_verilog -icells <<EOT
+module top(input a, b, output o);
 assign o = ~(a & b);
 endmodule
 EOT
 abc9 -lut 4
 clean
 select -assert-count 1 t:$lut
-select -assert-none t:$lut t:* %D
->>>>>>> 2bda51ac
+select -assert-none t:$lut t:* %D